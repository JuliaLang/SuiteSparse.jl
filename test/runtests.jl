--- conflicted
+++ resolved
@@ -8,12 +8,8 @@
     include("umfpack.jl")
     include("cholmod.jl")
     include("spqr.jl")
-<<<<<<< HEAD
     include("klu.jl")
-=======
     include("linalg_tests.jl")
-
->>>>>>> 5d7d1d69
     # Test multithreaded execution
     let p, cmd = `$(Base.julia_cmd()) --depwarn=error --startup-file=no threads.jl`
         # test both nthreads==1 and nthreads>1. spawn a process to test whichever
