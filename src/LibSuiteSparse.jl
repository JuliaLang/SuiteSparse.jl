--- conflicted
+++ resolved
@@ -4,16 +4,11 @@
 const libumfpack = :libumfpack
 const libcholmod = :libcholmod
 const libspqr = :libspqr
-<<<<<<< HEAD
 const libklu = :libklu
-# patches
-const LONG_MAX = typemax(Clong)
-=======
 
 # Special treatment for Win64 since Clong is 32-bit on Win64
 # LONG_MAX is used everywhere, except on Win64
 # See discussion in https://github.com/DrTimothyAldenDavis/SuiteSparse/blob/master/SuiteSparse_config/SuiteSparse_config.h
->>>>>>> 5d7d1d69
 if Sys.iswindows() && Sys.ARCH === :x86_64
     const __int64 = Clonglong
     const _I64_MAX = typemax(Clonglong)
